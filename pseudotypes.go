--- conflicted
+++ resolved
@@ -176,9 +176,7 @@
 		}
 		return nil, fmt.Errorf("pseudo-type BINARY object %v field \"data\" is not valid", obj)
 	}
-<<<<<<< HEAD
 	return nil, fmt.Errorf("pseudo-type BINARY object %v does not have the expected field \"data\"", obj)
-=======
 }
 
 func reqlGeometryToNativeGeometry(obj map[string]interface{}) (interface{}, error) {
@@ -218,5 +216,4 @@
 	} else {
 		return nil, fmt.Errorf("pseudo-type GEOMETRY object %v field has unknown type %s", typ)
 	}
->>>>>>> 2e9b7c21
 }