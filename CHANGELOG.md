# Change Log
All notable changes to this project will be documented in this file.
This project adheres to [Semantic Versioning](http://semver.org/).

## Unreleased
### Added
 - Added race detector to CI
<<<<<<< HEAD
=======
 - Replaced `UseOutdated` with `ReadMode`
 - Added `EmergencyRepair` and `NonVotingReplicaTags` to `ReconfigureOpts`
 - Added `Union` as a root term
 - Added `Branch` as a root term

## Deprecated
 - Deprecated `UseOutdated` optional argument
>>>>>>> c7500c65

### Fixed
 - Fixed race condition in node pool
 - Fixed node refresh issue with RethinkDB 2.1 due to an API change

## v1.0.0 - 2015-06-27

1.0.0 is finally here, This is the first stable production ready release of GoRethink!

![GoRethink Logo](https://raw.github.com/wiki/dancannon/gorethink/gopher-and-thinker.png "Golang Gopher and RethinkDB Thinker")

In an attempt to make this library more "idiomatic" some functions have been renamed, for the full list of changes and bug fixes see below.

### Added
 - Added more documentation.
 - Added `Shards`, `Replicas` and `PrimaryReplicaTag` optional arguments in `TableCreateOpts`.
 - Added `MultiGroup` and `MultiGroupByIndex` which are equivalent to the running `group` with the `multi` optional argument set to true.

### Changed 
 - Renamed `Db` to `DB`.
 - Renamed `DbCreate` to `DBCreate`.
 - Renamed `DbDrop` to `DBDrop`.
 - Renamed `RqlConnectionError` to `RQLConnectionError`.
 - Renamed `RqlDriverError` to `RQLDriverError`.
 - Renamed `RqlClientError` to `RQLClientError`.
 - Renamed `RqlRuntimeError` to `RQLRuntimeError`.
 - Renamed `RqlCompileError` to `RQLCompileError`.
 - Renamed `Js` to `JS`.
 - Renamed `Json` to `JSON`.
 - Renamed `Http` to `HTTP`.
 - Renamed `GeoJson` to `GeoJSON`.
 - Renamed `ToGeoJson` to `ToGeoJSON`.
 - Renamed `WriteChanges` to `ChangeResponse`, this is now a general type and can be used when dealing with changefeeds.
 - Removed depth limit when encoding values using `Expr`

### Fixed
 - Fixed issue causing errors when closing a changefeed cursor (#191)
 - Fixed issue causing nodes to remain unhealthy when host discovery is disabled (#195)
 - Fixed issue causing driver to fail when connecting to DB which did not have its canonical address set correctly (#200).
- Fixed ongoing queries not being properly stopped when closing the cursor.

### Removed
 - Removed `CacheSize` and `DataCenter` optional arguments in `TableCreateOpts`.
 - Removed `CacheSize` optional argument from `InsertOpts`

## v0.7.2 - 2015-05-05
### Added
 - Added support for connecting to a server using TLS (#179)

### Fixed
 - Fixed issue causing driver to fail to connect to servers with the HTTP admin interface disabled (#181)
 - Fixed errors in documentation (#182, #184)
 - Fixed RunWrite not closing the cursor (#185)

## v0.7.1 - 2015-04-19
### Changed
- Improved logging of connection errors.

### Fixed
- Fixed bug causing empty times to be inserted into the DB even when the omitempty tag was set.
- Fixed node status refresh loop leaking goroutines.

## v0.7.0 - 2015-03-30

This release includes support for RethinkDB 2.0 and connecting to clusters. To connect to a cluster you should use the new `Addresses` field in `ConnectOpts`, for example:

```go
session, err := r.Connect(r.ConnectOpts{
    Addresses: []string{"localhost:28015", "localhost:28016"},
})
if err != nil {
    log.Fatalln(err.Error())
}
```

Also added was the ability to read from a cursor using a channel, this is especially useful when using changefeeds. For more information see this [gist](https://gist.github.com/dancannon/2865686d163ed78bbc3c)

```go
cursor, err := r.Table("items").Changes()
ch := make(chan map[string]interface{})
cursor.Listen(ch)
```

For more details checkout the [README](https://github.com/dancannon/gorethink/blob/master/README.md) and [godoc](https://godoc.org/github.com/dancannon/gorethink). As always if you have any further questions send me a message on [Gitter](https://gitter.im/dancannon/gorethink).

- Added the ability to connect to multiple nodes, queries are then distributed between these nodes. If a node stops responding then queries stop being sent to this node.
- Added the `DiscoverHosts` optional argument to `ConnectOpts`, when this value is `true` the driver will listen for new nodes added to the cluster.
- Added the `Addresses` optional argument to `ConnectOpts`, this allows the driver to connect to multiple nodes in a cluster.
- Added the `IncludeStates` optional argument to `Changes`.
- Added `MinVal` and `MaxVal` which represent the smallest and largest possible values.
- Added the `Listen` cursor helper function which publishes database results to a channel.
- Added support for optional  arguments for the `Wait` function.
- Added the `Type` function to the `Cursor`, by default this value will be "Cursor" unless using a changefeed.
- Changed the `IndexesOf` function to `OffsetsOf` .
- Changed driver to use the v0.4 protocol (used to use v0.3).
- Fixed geometry tests not properly checking the expected results.
- Fixed bug causing nil pointer panics when using an `Unmarshaler`
- Fixed dropped millisecond precision if given value is too old

## v0.6.3 - 2015-03-04
### Added
- Add `IdentifierFormat` optarg to `TableOpts` (#158)

### Fixed
- Fix struct alignment for ARM and x86-32 builds (#153)
- Fix sprintf format for geometry error message (#157)
- Fix duplicate if block (#159)
- Fix incorrect assertion in decoder tests

## v0.6.2 - 2015-02-15

- Fixed `writeQuery` being too small when sending large queries

## v0.6.1 - 2015-02-13

- Reduce GC by using buffers when reading and writing
- Fixed encoding `time.Time` ignoring millseconds
- Fixed pointers in structs that implement the `Marshaler`/`Unmarshaler` interfaces being ignored

## v0.6.0 - 2015-01-01

There are some major changes to the driver with this release that are not related to the RethinkDB v1.16 release. Please have a read through them:
- Improvements to result decoding by caching reflection calls.
- Finished implementing the `Marshaler`/`Unmarshaler` interfaces
- Connection pool overhauled. There were a couple of issues with connections in the previous releases so this release replaces the `fatih/pool` package with a connection pool based on the `database/sql` connection pool.
- Another change is the removal of the prefetching mechanism as the connection+cursor logic was becoming quite complex and causing bugs, hopefully this will be added back in the near future but for now I am focusing my efforts on ensuring the driver is as stable as possible #130 #137
- Due to the above change the API for connecting has changed slightly (The API is now closer to the `database/sql` API. `ConnectOpts` changes:
  - `MaxActive` renamed to `MaxOpen`
  - `IdleTimeout` renamed to `Timeout`
- `Cursor`s are now only closed automatically when calling either `All` or `One`
- `Exec` now takes `ExecOpts` instead of `RunOpts`. The only difference is that `Exec` has the `NoReply` field

With that out the way here are the v1.16 changes:

- Added `Range` which generates all numbers from a given range
- Added an optional squash argument to the changes command, which lets the server combine multiple changes to the same document (defaults to true)
- Added new admin functions (`Config`, `Rebalance`, `Reconfigure`, `Status`, `Wait`)
- Added support for `SUCCESS_ATOM_FEED`
- Added `MinIndex` + `MaxInde`x functions
- Added `ToJSON` function
- Updated `WriteResponse` type

Since this release has a lot of changes and although I have tested these changes sometimes things fall through the gaps. If you discover any bugs please let me know and I will try to fix them as soon as possible.

## v.0.5.1 - 2014-12-14

- Fixed empty slices being returned as `[]T(nil)` not `[]T{}` #138

## v0.5.0 - 2014-10-06

- Added geospatial terms (`Circle`, `Distance`, `Fill`, `Geojson`, `ToGeojson`, `GetIntersecting`, `GetNearest`, `Includes`, `Intersects`, `Line`, `Point`, `Polygon`, `PolygonSub`)
- Added `UUID` term for generating unique IDs
- Added `AtIndex` term, combines `Nth` and `GetField`
- Added the `Geometry` type, see the types package
- Updated the `BatchConf` field in `RunOpts`, now uses the `BatchOpts` type
- Removed support for the `FieldMapper` interface

Internal Changes

- Fixed encoding performance issues, greatly improves writes/second
- Updated `Next` to zero the destination value every time it is called.

## v0.4.2 - 2014-09-06

- Fixed issue causing `Close` to start an infinite loop
- Tidied up connection closing logic

## v0.4.1 - 2014-09-05

- Fixed bug causing Pseudotypes to not be decoded properly (#117)
- Updated github.com/fatih/pool to v2 (#118)

## v0.4.0 - 2014-08-13

- Updated the driver to support RethinkDB v1.14 (#116)
- Added the Binary data type
- Added the Binary command which takes a `[]byte` or `bytes.Buffer{}` as an argument.
- Added the `BinaryFormat` optional argument to `RunOpts` 
- Added the `GroupFormat` optional argument to `RunOpts` 
- Added the `ArrayLimit` optional argument to `RunOpts` 
- Renamed the `ReturnVals` optional argument to `ReturnChanges` 
- Renamed the `Upsert` optional argument to `Conflict` 
- Added the `IndexRename` command
- Updated `Distinct` to now take the `Index` optional argument (using `DistinctOpts`)

Internal Changes

- Updated to use the new JSON protocol
- Switched the connection pool code to use github.com/fatih/pool
- Added some benchmarks

## v0.3.2 - 2014-08-17

- Fixed issue causing connections not to be closed correctly (#109)
- Fixed issue causing terms in optional arguments to be encoded incorrectly (#114)

## v0.3.1 - 2014-06-14

- Fixed "Token ## not in stream cache" error (#103)
- Changed Exec to no longer use NoReply. It now waits for the server to respond.

## v0.3.0 - 2014-06-26

- Replaced `ResultRows`/`ResultRow` with `Cursor`, `Cursor` has the `Next`, `All` and `One` methods which stores the relevant value in the value pointed at by result. For more information check the examples.
- Changed the time constants (Days and Months) to package globals instead of functions
- Added the `Args` term and changed the arguments for many terms to `args ...interface{}` to allow argument splicing
- Added the `Changes` term and support for the feed response type
- Added the `Random` term
- Added the `Http` term
- The second argument for `Slice` is now optional
- `EqJoin` now accepts a function as its first argument
- `Nth` now returns a selection

## v0.2.0 - 2014-04-13

* Changed `Connect` to use `ConnectOpts` instead of `map[string]interface{}`
* Migrated to new `Group`/`Ungroup` functions, these replace `GroupedMapReduce` and `GroupBy`
* Added new aggregators
* Removed base parameter for `Reduce`
* Added `Object` function
* Added `Upcase`, `Downcase` and `Split` string functions
* Added `GROUPED_DATA` pseudotype
* Fixed query printing

## v0.1.0 - 2013-11-27

* Added noreply writes
* Added the new terms `index_status`, `index_wait` and `sync`
* Added the profile flag to the run functions
* Optional arguments are now structs instead of key, pair strings. Almost all of the struct fields are of type interface{} as they can have terms inside them. For example: `r.TableCreateOpts{ PrimaryKey: r.Expr("index") }`
* Returned arrays are now properly loaded into ResultRows. In the past when running `r.Expr([]interface{}{1,2,3})` would require you to use `RunRow` followed by `Scan`. You can now use `Run` followed by `ScanAll`<|MERGE_RESOLUTION|>--- conflicted
+++ resolved
@@ -5,8 +5,6 @@
 ## Unreleased
 ### Added
  - Added race detector to CI
-<<<<<<< HEAD
-=======
  - Replaced `UseOutdated` with `ReadMode`
  - Added `EmergencyRepair` and `NonVotingReplicaTags` to `ReconfigureOpts`
  - Added `Union` as a root term
@@ -14,7 +12,6 @@
 
 ## Deprecated
  - Deprecated `UseOutdated` optional argument
->>>>>>> c7500c65
 
 ### Fixed
  - Fixed race condition in node pool
