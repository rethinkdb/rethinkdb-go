package gorethink

import (
	"fmt"
	"reflect"
	"strconv"
	"strings"

	p "gopkg.in/dancannon/gorethink.v2/ql2"
)

// A Query represents a query ready to be sent to the database, A Query differs
// from a Term as it contains both a query type and token. These values are used
// by the database to determine if the query is continuing a previous request
// and also allows the driver to identify the response as they can come out of
// order.
type Query struct {
	Type      p.Query_QueryType
	Token     int64
	Term      *Term
	Opts      map[string]interface{}
	builtTerm interface{}
}

func (q *Query) Build() []interface{} {
	res := []interface{}{int(q.Type)}
	if q.Term != nil {
		res = append(res, q.builtTerm)
	}

	if len(q.Opts) > 0 {
		// Clone opts and remove custom gorethink options
		opts := map[string]interface{}{}
		for k, v := range q.Opts {
			switch k {
			case "geometry_format":
			default:
				opts[k] = v
			}
		}

		res = append(res, opts)
	}

	return res
}

type termsList []Term
type termsObj map[string]Term

// A Term represents a query that is being built. Terms consist of a an array of
// "sub-terms" and a term type. When a Term is a sub-term the first element of
// the terms data is its parent Term.
//
// When built the term becomes a JSON array, for more information on the format
// see http://rethinkdb.com/docs/writing-drivers/.
type Term struct {
	name           string
	rawQuery       bool
	rootTerm       bool
	termType       p.Term_TermType
	data           interface{}
	args           []Term
	optArgs        map[string]Term
	lastErr        error
	isMockAnything bool
}

func (t Term) compare(t2 Term, varMap map[int64]int64) bool {
	if t.isMockAnything || t2.isMockAnything {
		return true
	}

	if t.name != t2.name ||
		t.rawQuery != t2.rawQuery ||
		t.rootTerm != t2.rootTerm ||
		t.termType != t2.termType ||
		!reflect.DeepEqual(t.data, t2.data) ||
		len(t.args) != len(t2.args) ||
		len(t.optArgs) != len(t2.optArgs) {
		return false
	}

	for i, v := range t.args {
		if t.termType == p.Term_FUNC && t2.termType == p.Term_FUNC && i == 0 {
			// Functions need to be compared differently as each variable
			// will have a different var ID so first try to create a mapping
			// between the two sets of IDs
			argsArr := t.args[0].args
			argsArr2 := t2.args[0].args

			if len(argsArr) != len(argsArr2) {
				return false
			}

			for j := 0; j < len(argsArr); j++ {
				varMap[argsArr[j].data.(int64)] = argsArr2[j].data.(int64)
			}
		} else if t.termType == p.Term_VAR && t2.termType == p.Term_VAR && i == 0 {
			// When comparing vars use our var map
			v1 := t.args[i].data.(int64)
			v2 := t2.args[i].data.(int64)

			if varMap[v1] != v2 {
				return false
			}
		} else if !v.compare(t2.args[i], varMap) {
			return false
		}
	}

	for k, v := range t.optArgs {
		if _, ok := t2.optArgs[k]; !ok {
			return false
		}

		if !v.compare(t2.optArgs[k], varMap) {
			return false
		}
	}

	return true
}

// build takes the query tree and prepares it to be sent as a JSON
// expression
func (t Term) Build() (interface{}, error) {
	var err error

	if t.lastErr != nil {
		return nil, t.lastErr
	}

	if t.rawQuery {
		return t.data, nil
	}

	switch t.termType {
	case p.Term_DATUM:
		return t.data, nil
	case p.Term_MAKE_OBJ:
		res := map[string]interface{}{}
		for k, v := range t.optArgs {
			res[k], err = v.Build()
			if err != nil {
				return nil, err
			}
		}
		return res, nil
	case p.Term_BINARY:
		if len(t.args) == 0 {
			return map[string]interface{}{
				"$reql_type$": "BINARY",
				"data":        t.data,
			}, nil
		}
	}

	args := make([]interface{}, len(t.args))
	optArgs := make(map[string]interface{}, len(t.optArgs))

	for i, v := range t.args {
		arg, err := v.Build()
		if err != nil {
			return nil, err
		}
		args[i] = arg
	}

	for k, v := range t.optArgs {
		optArgs[k], err = v.Build()
		if err != nil {
			return nil, err
		}
	}

	ret := []interface{}{int(t.termType)}

	if len(args) > 0 {
		ret = append(ret, args)
	}
	if len(optArgs) > 0 {
		ret = append(ret, optArgs)
	}

	return ret, nil
}

// String returns a string representation of the query tree
func (t Term) String() string {
	if t.isMockAnything {
		return "r.MockAnything()"
	}

	switch t.termType {
	case p.Term_MAKE_ARRAY:
		return fmt.Sprintf("[%s]", strings.Join(argsToStringSlice(t.args), ", "))
	case p.Term_MAKE_OBJ:
		return fmt.Sprintf("{%s}", strings.Join(optArgsToStringSlice(t.optArgs), ", "))
	case p.Term_FUNC:
		// Get string representation of each argument
		args := []string{}
		for _, v := range t.args[0].args {
			args = append(args, fmt.Sprintf("var_%d", v.data))
		}

		return fmt.Sprintf("func(%s r.Term) r.Term { return %s }",
			strings.Join(args, ", "),
			t.args[1].String(),
		)
	case p.Term_VAR:
		return fmt.Sprintf("var_%s", t.args[0])
	case p.Term_IMPLICIT_VAR:
		return "r.Row"
	case p.Term_DATUM:
		switch v := t.data.(type) {
		case string:
			return strconv.Quote(v)
		default:
			return fmt.Sprintf("%v", v)
		}
	case p.Term_BINARY:
		if len(t.args) == 0 {
			return fmt.Sprintf("r.binary(<data>)")
		}
	}

	if t.rootTerm {
		return fmt.Sprintf("r.%s(%s)", t.name, strings.Join(allArgsToStringSlice(t.args, t.optArgs), ", "))
	}

	if t.args == nil {
		return "r"
	}

	return fmt.Sprintf("%s.%s(%s)", t.args[0].String(), t.name, strings.Join(allArgsToStringSlice(t.args[1:], t.optArgs), ", "))
}

// OptArgs is an interface used to represent a terms optional arguments. All
// optional argument types have a toMap function, the returned map can be encoded
// and sent as part of the query.
type OptArgs interface {
	toMap() map[string]interface{}
}

func (t Term) OptArgs(args interface{}) Term {
	switch args := args.(type) {
	case OptArgs:
		t.optArgs = convertTermObj(args.toMap())
	case map[string]interface{}:
		t.optArgs = convertTermObj(args)
	}

	return t
}

type QueryExecutor interface {
	IsConnected() bool
	Query(Query) (*Cursor, error)
	Exec(Query) error

	newQuery(t Term, opts map[string]interface{}) (Query, error)
}

// WriteResponse is a helper type used when dealing with the response of a
// write query. It is also returned by the RunWrite function.
type WriteResponse struct {
	Errors        int              `gorethink:"errors"`
	Inserted      int              `gorethink:"inserted"`
	Updated       int              `gorethink:"updated"`
	Unchanged     int              `gorethink:"unchanged"`
	Replaced      int              `gorethink:"replaced"`
	Renamed       int              `gorethink:"renamed"`
	Skipped       int              `gorethink:"skipped"`
	Deleted       int              `gorethink:"deleted"`
	Created       int              `gorethink:"created"`
	DBsCreated    int              `gorethink:"dbs_created"`
	TablesCreated int              `gorethink:"tables_created"`
	Dropped       int              `gorethink:"dropped"`
	DBsDropped    int              `gorethink:"dbs_dropped"`
	TablesDropped int              `gorethink:"tables_dropped"`
	GeneratedKeys []string         `gorethink:"generated_keys"`
	FirstError    string           `gorethink:"first_error"` // populated if Errors > 0
	ConfigChanges []ChangeResponse `gorethink:"config_changes"`
	Changes       []ChangeResponse
}

// ChangeResponse is a helper type used when dealing with changefeeds. The type
// contains both the value before the query and the new value.
type ChangeResponse struct {
<<<<<<< HEAD
	NewValue interface{} `gorethink:"new_val,omitempty"`
	OldValue interface{} `gorethink:"old_val,omitempty"`
	State    string      `gorethink:"state,omitempty"`
=======
	Error    string      `gorethink:"error"`
	NewValue interface{} `gorethink:"new_val"`
	OldValue interface{} `gorethink:"old_val"`
>>>>>>> 80153b4d
}

// RunOpts contains the optional arguments for the Run function.
type RunOpts struct {
	DB             interface{} `gorethink:"db,omitempty"`
	Db             interface{} `gorethink:"db,omitempty"` // Deprecated
	Profile        interface{} `gorethink:"profile,omitempty"`
	Durability     interface{} `gorethink:"durability,omitempty"`
	UseOutdated    interface{} `gorethink:"use_outdated,omitempty"` // Deprecated
	ArrayLimit     interface{} `gorethink:"array_limit,omitempty"`
	TimeFormat     interface{} `gorethink:"time_format,omitempty"`
	GroupFormat    interface{} `gorethink:"group_format,omitempty"`
	BinaryFormat   interface{} `gorethink:"binary_format,omitempty"`
	GeometryFormat interface{} `gorethink:"geometry_format,omitempty"`
	ReadMode       interface{} `gorethink:"read_mode,omitempty"`

	MinBatchRows              interface{} `gorethink:"min_batch_rows,omitempty"`
	MaxBatchRows              interface{} `gorethink:"max_batch_rows,omitempty"`
	MaxBatchBytes             interface{} `gorethink:"max_batch_bytes,omitempty"`
	MaxBatchSeconds           interface{} `gorethink:"max_batch_seconds,omitempty"`
	FirstBatchScaledownFactor interface{} `gorethink:"first_batch_scaledown_factor,omitempty"`
}

func (o RunOpts) toMap() map[string]interface{} {
	return optArgsToMap(o)
}

// Run runs a query using the given connection.
//
//	rows, err := query.Run(sess)
//	if err != nil {
//		// error
//	}
//
//  var doc MyDocumentType
//	for rows.Next(&doc) {
//      // Do something with document
//	}
func (t Term) Run(s QueryExecutor, optArgs ...RunOpts) (*Cursor, error) {
	opts := map[string]interface{}{}
	if len(optArgs) >= 1 {
		opts = optArgs[0].toMap()
	}

	if s == nil || !s.IsConnected() {
		return nil, ErrConnectionClosed
	}

	q, err := s.newQuery(t, opts)
	if err != nil {
		return nil, err
	}

	return s.Query(q)
}

// RunWrite runs a query using the given connection but unlike Run automatically
// scans the result into a variable of type WriteResponse. This function should be used
// if you are running a write query (such as Insert,  Update, TableCreate, etc...).
//
// If an error occurs when running the write query the first error is returned.
//
//	res, err := r.DB("database").Table("table").Insert(doc).RunWrite(sess)
func (t Term) RunWrite(s QueryExecutor, optArgs ...RunOpts) (WriteResponse, error) {
	var response WriteResponse

	res, err := t.Run(s, optArgs...)
	if err != nil {
		return response, err
	}
	defer res.Close()

	if err = res.One(&response); err != nil {
		return response, err
	}

	if response.Errors > 0 {
		return response, fmt.Errorf("%s", response.FirstError)
	}

	return response, nil
}

// ReadOne is a shortcut method that runs the query on the given connection
// and reads one response from the cursor before closing it.
//
// It returns any errors encountered from running the query or reading the response
func (t Term) ReadOne(dest interface{}, s QueryExecutor, optArgs ...RunOpts) error {
	res, err := t.Run(s, optArgs...)
	if err != nil {
		return err
	}
	return res.One(dest)
}

// ReadAll is a shortcut method that runs the query on the given connection
// and reads all of the responses from the cursor before closing it.
//
// It returns any errors encountered from running the query or reading the responses
func (t Term) ReadAll(dest interface{}, s QueryExecutor, optArgs ...RunOpts) error {
	res, err := t.Run(s, optArgs...)
	if err != nil {
		return err
	}
	return res.All(dest)
}

// ExecOpts contains the optional arguments for the Exec function and  inherits
// its options from RunOpts, the only difference is the addition of the NoReply
// field.
//
// When NoReply is true it causes the driver not to wait to receive the result
// and return immediately.
type ExecOpts struct {
	DB             interface{} `gorethink:"db,omitempty"`
	Db             interface{} `gorethink:"db,omitempty"` // Deprecated
	Profile        interface{} `gorethink:"profile,omitempty"`
	Durability     interface{} `gorethink:"durability,omitempty"`
	UseOutdated    interface{} `gorethink:"use_outdated,omitempty"` // Deprecated
	ArrayLimit     interface{} `gorethink:"array_limit,omitempty"`
	TimeFormat     interface{} `gorethink:"time_format,omitempty"`
	GroupFormat    interface{} `gorethink:"group_format,omitempty"`
	BinaryFormat   interface{} `gorethink:"binary_format,omitempty"`
	GeometryFormat interface{} `gorethink:"geometry_format,omitempty"`

	MinBatchRows              interface{} `gorethink:"min_batch_rows,omitempty"`
	MaxBatchRows              interface{} `gorethink:"max_batch_rows,omitempty"`
	MaxBatchBytes             interface{} `gorethink:"max_batch_bytes,omitempty"`
	MaxBatchSeconds           interface{} `gorethink:"max_batch_seconds,omitempty"`
	FirstBatchScaledownFactor interface{} `gorethink:"first_batch_scaledown_factor,omitempty"`

	NoReply interface{} `gorethink:"noreply,omitempty"`
}

func (o ExecOpts) toMap() map[string]interface{} {
	return optArgsToMap(o)
}

// Exec runs the query but does not return the result. Exec will still wait for
// the response to be received unless the NoReply field is true.
//
//	err := r.DB("database").Table("table").Insert(doc).Exec(sess, r.ExecOpts{
//		NoReply: true,
//	})
func (t Term) Exec(s QueryExecutor, optArgs ...ExecOpts) error {
	opts := map[string]interface{}{}
	if len(optArgs) >= 1 {
		opts = optArgs[0].toMap()
	}

	if s == nil || !s.IsConnected() {
		return ErrConnectionClosed
	}

	q, err := s.newQuery(t, opts)
	if err != nil {
		return err
	}

	return s.Exec(q)
}<|MERGE_RESOLUTION|>--- conflicted
+++ resolved
@@ -288,15 +288,10 @@
 // ChangeResponse is a helper type used when dealing with changefeeds. The type
 // contains both the value before the query and the new value.
 type ChangeResponse struct {
-<<<<<<< HEAD
 	NewValue interface{} `gorethink:"new_val,omitempty"`
 	OldValue interface{} `gorethink:"old_val,omitempty"`
 	State    string      `gorethink:"state,omitempty"`
-=======
-	Error    string      `gorethink:"error"`
-	NewValue interface{} `gorethink:"new_val"`
-	OldValue interface{} `gorethink:"old_val"`
->>>>>>> 80153b4d
+	Error    string      `gorethink:"error,omitempty"`
 }
 
 // RunOpts contains the optional arguments for the Run function.
